--- conflicted
+++ resolved
@@ -1,8 +1,4 @@
-<<<<<<< HEAD
-Copyright (c) 2012-2018, Fabian Hemmer
-=======
 Copyright (c) 2012, The v86 contributors
->>>>>>> 8107f26f
 All rights reserved.
 
 Redistribution and use in source and binary forms, with or without
