--- conflicted
+++ resolved
@@ -9,21 +9,6 @@
 // https://www-ssl.intel.com/content/www/us/en/processors/architectures-software-developer-manuals.html
 // http://ref.x86asm.net/geek32.html
 
-
-// exception bits in the MXCSR Register
-var
-    /** @const */
-    CPU_EX_P = 1 << 5,
-    /** @const */
-    CPU_EX_U = 1 << 4,
-    /** @const */
-    CPU_EX_O = 1 << 3,
-    /** @const */
-    CPU_EX_Z = 1 << 2,
-    /** @const */
-    CPU_EX_D = 1 << 1,
-    /** @const */
-    CPU_EX_I = 1 << 0;
 
 /** @constructor */
 function CPU(bus, wm)
@@ -108,22 +93,7 @@
     this.last_op_size = v86util.view(Int32Array, memory, 104, 1);
     this.last_result = v86util.view(Int32Array, memory, 112, 1);
 
-<<<<<<< HEAD
-    this.div32_result = new Float64Array(2);
-
-    this.tsc_offset = 0;
-
-    /** @type {number} */
-    this.modrm_byte = 0;
-
-    /** @type {number} */
-    this.phys_addr = 0;
-
-    /** @type {number} */
-    this.phys_addr_high = 0;
-=======
     this.current_tsc = v86util.view(Uint32Array, memory, 960, 2); // 64 bit
->>>>>>> 8107f26f
 
     /** @type {!Object} */
     this.devices = {};
@@ -404,24 +374,10 @@
     state[60] = this.devices.pic;
     state[61] = this.devices.sb16;
 
-<<<<<<< HEAD
-    state[62] = this.a20_enabled;
-    state[63] = this.fw_value;
-=======
     state[62] = this.fw_value;
->>>>>>> 8107f26f
-
-    state[64] = this.devices.ioapic;
-
-<<<<<<< HEAD
-    state[65] = this.tss_size_32;
-
-    state[66] = this.reg_mmxs;
-
-    state[67] = this.devices.uart1;
-    state[68] = this.devices.uart2;
-    state[69] = this.devices.uart3;
-=======
+
+    state[63] = this.devices.ioapic;
+
     state[64] = this.tss_size_32[0];
 
     state[66] = this.reg_xmm32s;
@@ -439,89 +395,16 @@
     const { packed_memory, bitmap } = this.pack_memory();
     state[77] = packed_memory;
     state[78] = new Uint8Array(bitmap.get_buffer());
->>>>>>> 8107f26f
+
+    state[79] = this.devices.uart1;
+    state[80] = this.devices.uart2;
+    state[81] = this.devices.uart3;
 
     return state;
 };
 
 CPU.prototype.set_state = function(state)
 {
-<<<<<<< HEAD
-    this.memory_size = state[0];
-    this.segment_is_null = state[1];
-    this.segment_offsets = state[2];
-    this.segment_limits = state[3];
-    this.protected_mode = state[4];
-    this.idtr_offset = state[5];
-    this.idtr_size = state[6];
-    this.gdtr_offset = state[7];
-    this.gdtr_size = state[8];
-    this.page_fault = state[9];
-    this.cr = state[10];
-    this.cpl = state[11];
-    this.page_size_extensions = state[12];
-    this.is_32 = state[13];
-
-    this.stack_size_32 = state[16];
-
-    this.in_hlt = state[17];
-    this.last_virt_eip = state[18];
-    this.eip_phys = state[19];
-    this.last_virt_esp = state[20];
-    this.esp_phys = state[21];
-    this.sysenter_cs = state[22];
-    this.sysenter_eip = state[23];
-    this.sysenter_esp = state[24];
-    this.prefixes = state[25];
-
-    this.flags = state[26];
-    this.flags_changed = state[27];
-    this.last_op1 = state[28];
-    this.last_op2 = state[29];
-    this.last_op_size = state[30];
-    this.last_add_result = state[31];
-    this.modrm_byte = state[32];
-
-    this.paging = state[36];
-    this.instruction_pointer = state[37];
-    this.previous_ip = state[38];
-    this.reg32s = state[39];
-    this.sreg = state[40];
-    this.dreg = state[41];
-    this.mem8 = state[42];
-    this.fpu = state[43];
-
-    this.devices.virtio = state[45];
-    this.devices.apic = state[46];
-    this.devices.rtc = state[47];
-    this.devices.pci = state[48];
-    this.devices.dma = state[49];
-    this.devices.acpi = state[50];
-    this.devices.hpet = state[51];
-    this.devices.vga = state[52];
-    this.devices.ps2 = state[53];
-    this.devices.uart0 = state[54];
-    this.devices.fdc = state[55];
-    this.devices.cdrom = state[56];
-    this.devices.hda = state[57];
-    this.devices.pit = state[58];
-    this.devices.net = state[59];
-    this.devices.pic = state[60];
-    this.devices.sb16 = state[61];
-
-    this.a20_enabled = state[62];
-    this.fw_value = state[63];
-
-    this.devices.ioapic = state[64];
-
-    this.tss_size_32 = state[65];
-
-    this.reg_mmxs = state[66];
-
-    this.devices.uart1 = state[67];
-    this.devices.uart2 = state[68];
-    this.devices.uart3 = state[69];
-=======
     this.memory_size[0] = state[0];
 
     if(this.mem8.length !== this.memory_size[0])
@@ -577,13 +460,18 @@
     this.devices.hpet && this.devices.hpet.set_state(state[51]);
     this.devices.vga && this.devices.vga.set_state(state[52]);
     this.devices.ps2 && this.devices.ps2.set_state(state[53]);
-    this.devices.uart && this.devices.uart.set_state(state[54]);
+    this.devices.uart0 && this.devices.uart0.set_state(state[54]);
     this.devices.fdc && this.devices.fdc.set_state(state[55]);
     this.devices.cdrom && this.devices.cdrom.set_state(state[56]);
     this.devices.hda && this.devices.hda.set_state(state[57]);
     this.devices.pit && this.devices.pit.set_state(state[58]);
     this.devices.net && this.devices.net.set_state(state[59]);
     this.devices.pic && this.devices.pic.set_state(state[60]);
+    this.devices.sb16 && this.devices.sb16.set_state(state[61]);
+
+    this.devices.uart1 && this.devices.uart1.set_state(state[79]);
+    this.devices.uart2 && this.devices.uart1.set_state(state[80]);
+    this.devices.uart3 && this.devices.uart1.set_state(state[81]);
 
     this.fw_value = state[62];
 
@@ -592,7 +480,6 @@
     this.tss_size_32[0] = state[64];
 
     this.reg_xmm32s.set(state[66]);
->>>>>>> 8107f26f
 
     this.fpu_st.set(state[67]);
     this.fpu_stack_empty[0] = state[68];
@@ -1437,10 +1324,6 @@
     }
 };
 
-<<<<<<< HEAD
-/** @const */
-var PROFILING = false;
-=======
 /** @export */
 CPU.prototype.cycle = function()
 {
@@ -1450,7 +1333,6 @@
 
 var seen_code = {};
 var seen_code_uncompiled = {};
->>>>>>> 8107f26f
 
 CPU.prototype.codegen_finalize = function(wasm_table_index, start, state_flags, ptr, len)
 {
@@ -2131,2588 +2013,11 @@
 {
     dbg_assert(typeof selector === "number" && selector >= 0 && selector < 0x10000);
 
-<<<<<<< HEAD
-    // we have to leave hlt_loop at some point, this is a
-    // good place to do it
-    //this.in_hlt && dbg_log("Leave HLT loop", LOG_CPU);
-    this.in_hlt = false;
-
-    if(this.protected_mode)
-    {
-        if(this.vm86_mode() && (this.cr[4] & CR4_VME))
-        {
-            throw this.debug.unimpl("VME");
-        }
-
-        if(this.vm86_mode() && is_software_int && this.getiopl() < 3)
-        {
-            dbg_log("call_interrupt_vector #GP. vm86 && software int && iopl < 3", LOG_CPU);
-            dbg_trace(LOG_CPU);
-            this.trigger_gp(0);
-        }
-
-        if((interrupt_nr << 3 | 7) > this.idtr_size)
-        {
-            dbg_log(interrupt_nr, LOG_CPU);
-            dbg_trace(LOG_CPU);
-            throw this.debug.unimpl("#GP handler");
-        }
-
-        var addr = this.idtr_offset + (interrupt_nr << 3) | 0;
-        dbg_assert((addr & 0xFFF) < 0xFF8);
-
-        if(this.paging)
-        {
-            addr = this.translate_address_system_read(addr);
-        }
-
-        var base = this.read16(addr) | this.read16(addr + 6 | 0) << 16;
-        var selector = this.read16(addr + 2 | 0);
-        var access = this.read8(addr + 5 | 0);
-        var dpl = access >> 5 & 3;
-        var type = access & 31;
-
-        if((access & 0x80) === 0)
-        {
-            // present bit not set
-            throw this.debug.unimpl("#NP handler");
-        }
-
-        if(is_software_int && dpl < this.cpl)
-        {
-            dbg_log("#gp software interrupt (" + h(interrupt_nr, 2) + ") and dpl < cpl", LOG_CPU);
-            dbg_trace(LOG_CPU);
-            this.trigger_gp(interrupt_nr << 3 | 2);
-        }
-
-        if(type === 5)
-        {
-            // task gate
-            dbg_log("interrupt to task gate: int=" + h(interrupt_nr, 2) + " sel=" + h(selector, 4) + " dpl=" + dpl, LOG_CPU);
-            dbg_trace(LOG_CPU);
-
-            this.do_task_switch(selector, error_code);
-            CPU_LOG_VERBOSE && this.debug.dump_state("int end");
-            return;
-        }
-
-        if((type & ~1 & ~8) !== 6)
-        {
-            // invalid type
-            dbg_trace(LOG_CPU);
-            dbg_log("invalid type: " + h(type));
-            dbg_log(h(addr) + " " + h(base >>> 0) + " " + h(selector));
-            throw this.debug.unimpl("#GP handler");
-        }
-
-        var is_trap = (type & 1) === 1;
-        var is_16 = (type & 8) === 0;
-
-        var info = this.lookup_segment_selector(selector);
-
-        dbg_assert((base >>> 0) <= info.effective_limit);
-        dbg_assert(info.is_valid);
-
-        if(info.is_null)
-        {
-            dbg_log("is null");
-            throw this.debug.unimpl("#GP handler");
-        }
-        if(!info.is_executable || info.dpl > this.cpl)
-        {
-            dbg_log("not exec");
-            throw this.debug.unimpl("#GP handler");
-        }
-        if(!info.is_present)
-        {
-            // kvm-unit-test
-            dbg_log("not present");
-            this.trigger_np(interrupt_nr << 3 | 2);
-        }
-
-        var old_flags = this.get_eflags();
-
-        //dbg_log("interrupt " + h(interrupt_nr, 2) + " (" + (is_software_int ? "soft" : "hard") + "ware) from cpl=" + this.cpl + " vm=" + (this.flags & flag_vm) + " cs:eip=" + h(this.sreg[reg_cs], 4) + ":" + h(this.get_real_eip(), 8) + " to cpl="
-
-        if(!info.dc_bit && info.dpl < this.cpl)
-        {
-            // inter privilege level interrupt
-            // interrupt from vm86 mode
-
-            //dbg_log("Inter privilege interrupt gate=" + h(selector, 4) + ":" + h(base >>> 0, 8) + " trap=" + is_trap + " 16bit=" + is_16, LOG_CPU);
-            //this.debug.dump_regs();
-            var tss_stack_addr = this.get_tss_stack_addr(info.dpl);
-
-            if(this.tss_size_32)
-            {
-                var new_esp = this.read32s(tss_stack_addr);
-                var new_ss = this.read16(tss_stack_addr + 4 | 0);
-            }
-            else
-            {
-                var new_esp = this.read16(tss_stack_addr);
-                var new_ss = this.read16(tss_stack_addr + 2 | 0);
-            }
-            var ss_info = this.lookup_segment_selector(new_ss);
-
-            // Disabled: Incorrect handling of direction bit
-            // See http://css.csail.mit.edu/6.858/2014/readings/i386/s06_03.htm
-            //if(!((new_esp >>> 0) <= ss_info.effective_limit))
-            //    debugger;
-            //dbg_assert((new_esp >>> 0) <= ss_info.effective_limit);
-            dbg_assert(ss_info.is_valid && !ss_info.is_system && ss_info.is_writable);
-
-            if(ss_info.is_null)
-            {
-                throw this.debug.unimpl("#TS handler");
-            }
-            if(ss_info.rpl !== info.dpl) // xxx: 0 in v86 mode
-            {
-                throw this.debug.unimpl("#TS handler");
-            }
-            if(ss_info.dpl !== info.dpl || !ss_info.rw_bit)
-            {
-                throw this.debug.unimpl("#TS handler");
-            }
-            if(!ss_info.is_present)
-            {
-                throw this.debug.unimpl("#TS handler");
-            }
-
-            var old_esp = this.reg32s[reg_esp];
-            var old_ss = this.sreg[reg_ss];
-
-            if(old_flags & flag_vm)
-            {
-                //dbg_log("return from vm86 mode");
-                //this.debug.dump_regs();
-                dbg_assert(info.dpl === 0, "switch to non-0 dpl from vm86 mode");
-            }
-
-            var stack_space = (is_16 ? 2 : 4) * (5 + (error_code !== false) + 4 * ((old_flags & flag_vm) === flag_vm));
-            var new_stack_pointer = ss_info.base + (ss_info.size ? new_esp - stack_space : (new_esp - stack_space & 0xFFFF));
-
-            // XXX: with new cpl or with cpl 0?
-            this.translate_address_system_write(new_stack_pointer);
-            this.translate_address_system_write(ss_info.base + new_esp - 1);
-
-            // no exceptions below
-
-            this.cpl = info.dpl;
-            this.cpl_changed();
-
-            this.update_cs_size(info.size);
-
-            this.flags &= ~flag_vm & ~flag_rf;
-
-            this.switch_seg(reg_ss, new_ss);
-            this.set_stack_reg(new_esp);
-
-            if(old_flags & flag_vm)
-            {
-                if(is_16)
-                {
-                    dbg_assert(false);
-                }
-                else
-                {
-                    this.push32(this.sreg[reg_gs]);
-                    this.push32(this.sreg[reg_fs]);
-                    this.push32(this.sreg[reg_ds]);
-                    this.push32(this.sreg[reg_es]);
-                }
-            }
-
-            if(is_16)
-            {
-                this.push16(old_ss);
-                this.push16(old_esp);
-            }
-            else
-            {
-                this.push32(old_ss);
-                this.push32(old_esp);
-            }
-        }
-        else if(info.dc_bit || info.dpl === this.cpl)
-        {
-            // intra privilege level interrupt
-
-            //dbg_log("Intra privilege interrupt gate=" + h(selector, 4) + ":" + h(base >>> 0, 8) +
-            //        " trap=" + is_trap + " 16bit=" + is_16 +
-            //        " cpl=" + this.cpl + " dpl=" + info.dpl + " conforming=" + +info.dc_bit, LOG_CPU);
-            //this.debug.dump_regs();
-
-            if(this.flags & flag_vm)
-            {
-                dbg_assert(false, "check error code");
-                this.trigger_gp(selector & ~3);
-            }
-
-            var stack_space = (is_16 ? 2 : 4) * (3 + (error_code !== false));
-
-            // XXX: with current cpl or with cpl 0?
-            this.writable_or_pagefault(this.get_stack_pointer(-stack_space), stack_space);
-
-            // no exceptions below
-        }
-        else
-        {
-            throw this.debug.unimpl("#GP handler");
-        }
-
-        if(is_16)
-        {
-            this.push16(old_flags);
-            this.push16(this.sreg[reg_cs]);
-            this.push16(this.get_real_eip());
-
-            if(error_code !== false)
-            {
-                this.push16(error_code);
-            }
-
-            base &= 0xFFFF;
-        }
-        else
-        {
-            this.push32(old_flags);
-            this.push32(this.sreg[reg_cs]);
-            this.push32(this.get_real_eip());
-
-            if(error_code !== false)
-            {
-                this.push32(error_code);
-            }
-        }
-
-        if(old_flags & flag_vm)
-        {
-            this.switch_seg(reg_gs, 0);
-            this.switch_seg(reg_fs, 0);
-            this.switch_seg(reg_ds, 0);
-            this.switch_seg(reg_es, 0);
-        }
-
-        this.sreg[reg_cs] = selector & ~3 | this.cpl;
-        dbg_assert((this.sreg[reg_cs] & 3) === this.cpl);
-
-        this.update_cs_size(info.size);
-
-        this.segment_limits[reg_cs] = info.effective_limit;
-        this.segment_offsets[reg_cs] = info.base;
-
-        this.instruction_pointer = this.get_seg(reg_cs) + base | 0;
-
-        this.flags &= ~flag_nt & ~flag_vm & ~flag_rf & ~flag_trap;
-
-        if(!is_trap)
-        {
-            // clear int flag for interrupt gates
-            this.flags &= ~flag_interrupt;
-        }
-        else
-        {
-            if((this.flags & flag_interrupt) && !(old_flags & flag_interrupt))
-            {
-                if(!this.page_fault[0]) // XXX
-                {
-                    this.handle_irqs();
-                }
-            }
-        }
-    }
-    else
-    {
-        // call 4 byte cs:ip interrupt vector from ivt at cpu.memory 0
-
-        var index = interrupt_nr << 2;
-        var new_ip = this.read16(index);
-        var new_cs = this.read16(index + 2 | 0);
-
-        // push flags, cs:ip
-        this.push16(this.get_eflags());
-        this.push16(this.sreg[reg_cs]);
-        this.push16(this.get_real_eip());
-
-        this.flags &= ~flag_interrupt;
-
-        this.switch_cs_real_mode(new_cs);
-        this.instruction_pointer = this.get_seg(reg_cs) + new_ip | 0;
-    }
-
-    //dbg_log("int to:", LOG_CPU);
-    CPU_LOG_VERBOSE && this.debug.dump_state("int end");
-};
-
-CPU.prototype.iret16 = function()
-{
-    this.iret(true);
-};
-
-CPU.prototype.iret32 = function()
-{
-    this.iret(false);
-};
-
-CPU.prototype.iret = function(is_16)
-{
-    //dbg_log("iret is_16=" + is_16, LOG_CPU);
-    CPU_LOG_VERBOSE && this.debug.dump_state("iret" + (is_16 ? "16" : "32") + " start");
-    //this.debug.dump_regs();
-
-    if(this.vm86_mode() && this.getiopl() < 3)
-    {
-        // vm86 mode, iopl != 3
-        dbg_log("#gp iret vm86 mode, iopl != 3", LOG_CPU);
-        this.trigger_gp(0);
-    }
-
-    if(is_16)
-    {
-        var new_eip = this.safe_read16(this.get_stack_pointer(0));
-        var new_cs = this.safe_read16(this.get_stack_pointer(2));
-        var new_flags = this.safe_read16(this.get_stack_pointer(4));
-    }
-    else
-    {
-        var new_eip = this.safe_read32s(this.get_stack_pointer(0));
-        var new_cs = this.safe_read16(this.get_stack_pointer(4));
-        var new_flags = this.safe_read32s(this.get_stack_pointer(8));
-    }
-
-    if(!this.protected_mode || (this.vm86_mode() && this.getiopl() === 3))
-    {
-        if(new_eip & 0xFFFF0000)
-        {
-            throw this.debug.unimpl("#GP handler");
-        }
-
-        this.switch_cs_real_mode(new_cs);
-        this.instruction_pointer = new_eip + this.get_seg(reg_cs) | 0;
-
-        if(is_16)
-        {
-            this.update_eflags(new_flags | this.flags & ~0xFFFF);
-            this.adjust_stack_reg(3 * 2);
-        }
-        else
-        {
-            this.update_eflags(new_flags);
-            this.adjust_stack_reg(3 * 4);
-        }
-
-        //dbg_log("iret32 to:", LOG_CPU);
-        CPU_LOG_VERBOSE && this.debug.dump_state("iret end");
-
-        this.handle_irqs();
-        return;
-    }
-
-    dbg_assert(!this.vm86_mode());
-
-    if(this.flags & flag_nt)
-    {
-        if(DEBUG) throw this.debug.unimpl("nt");
-        this.trigger_gp(0);
-    }
-
-    if(new_flags & flag_vm)
-    {
-        if(this.cpl === 0)
-        {
-            // return to virtual 8086 mode
-
-            // vm86 cannot be set in 16 bit flag
-            dbg_assert(!is_16);
-
-            dbg_assert((new_eip & ~0xFFFF) === 0);
-
-            //dbg_log("in vm86 mode now " +
-            //        " cs:eip=" + h(new_cs, 4) + ":" + h(this.instruction_pointer >>> 0, 8) +
-            //        " iopl=" + this.getiopl() + " flags=" + h(new_flags, 8), LOG_CPU);
-
-
-            var temp_esp = this.safe_read32s(this.get_stack_pointer(12));
-            var temp_ss = this.safe_read16(this.get_stack_pointer(16));
-
-            var new_es = this.safe_read16(this.get_stack_pointer(20));
-            var new_ds = this.safe_read16(this.get_stack_pointer(24));
-            var new_fs = this.safe_read16(this.get_stack_pointer(28));
-            var new_gs = this.safe_read16(this.get_stack_pointer(32));
-
-            // no exceptions below
-
-            this.update_eflags(new_flags);
-            this.flags |= flag_vm;
-
-            this.switch_cs_real_mode(new_cs);
-            this.instruction_pointer = (new_eip & 0xFFFF) + this.get_seg(reg_cs) | 0;
-
-            this.switch_seg(reg_es, new_es);
-            this.switch_seg(reg_ds, new_ds);
-            this.switch_seg(reg_fs, new_fs);
-            this.switch_seg(reg_gs, new_gs);
-
-            this.adjust_stack_reg(9 * 4); // 9 dwords: eip, cs, flags, esp, ss, es, ds, fs, gs
-
-            this.reg32s[reg_esp] = temp_esp;
-            this.switch_seg(reg_ss, temp_ss);
-
-            this.cpl = 3;
-            this.cpl_changed();
-
-            this.update_cs_size(false);
-
-            //dbg_log("iret32 to:", LOG_CPU);
-            CPU_LOG_VERBOSE && this.debug.dump_state("iret end");
-            //this.debug.dump_regs();
-
-            return;
-        }
-        else
-        {
-            dbg_log("vm86 flag ignored because cpl != 0", LOG_CPU);
-            new_flags &= ~flag_vm;
-        }
-    }
-
-    // protected mode return
-
-    var info = this.lookup_segment_selector(new_cs);
-
-    dbg_assert(info.is_valid);
-    dbg_assert((new_eip >>> 0) <= info.effective_limit);
-
-    if(info.is_null)
-    {
-        throw this.debug.unimpl("is null");
-    }
-    if(!info.is_present)
-    {
-        throw this.debug.unimpl("not present");
-    }
-    if(!info.is_executable)
-    {
-        throw this.debug.unimpl("not exec");
-    }
-    if(info.rpl < this.cpl)
-    {
-        throw this.debug.unimpl("rpl < cpl");
-    }
-    if(info.dc_bit && info.dpl > info.rpl)
-    {
-        throw this.debug.unimpl("conforming and dpl > rpl");
-    }
-
-    if(!info.dc_bit && info.rpl !== info.dpl)
-    {
-        dbg_log("#gp iret: non-conforming cs and rpl != dpl, dpl=" + info.dpl + " rpl=" + info.rpl, LOG_CPU);
-        this.trigger_gp(new_cs & ~3);
-    }
-
-    if(info.rpl > this.cpl)
-    {
-        // outer privilege return
-        if(is_16)
-        {
-            var temp_esp = this.safe_read16(this.get_stack_pointer(6));
-            var temp_ss = this.safe_read16(this.get_stack_pointer(8));
-        }
-        else
-        {
-            var temp_esp = this.safe_read32s(this.get_stack_pointer(12));
-            var temp_ss = this.safe_read16(this.get_stack_pointer(16));
-        }
-
-        var ss_info = this.lookup_segment_selector(temp_ss);
-        var new_cpl = info.rpl;
-
-        if(ss_info.is_null)
-        {
-            dbg_log("#GP for loading 0 in SS sel=" + h(temp_ss, 4), LOG_CPU);
-            dbg_trace(LOG_CPU);
-            this.trigger_gp(0);
-        }
-
-        if(!ss_info.is_valid ||
-           ss_info.is_system ||
-           ss_info.rpl !== new_cpl ||
-           !ss_info.is_writable ||
-           ss_info.dpl !== new_cpl)
-        {
-            dbg_log("#GP for loading invalid in SS sel=" + h(temp_ss, 4), LOG_CPU);
-            dbg_trace(LOG_CPU);
-            this.trigger_gp(temp_ss & ~3);
-        }
-
-        if(!ss_info.is_present)
-        {
-            dbg_log("#SS for loading non-present in SS sel=" + h(temp_ss, 4), LOG_CPU);
-            dbg_trace(LOG_CPU);
-            this.trigger_ss(temp_ss & ~3);
-        }
-
-        // no exceptions below
-
-        if(is_16)
-        {
-            this.update_eflags(new_flags | this.flags & ~0xFFFF);
-        }
-        else
-        {
-            this.update_eflags(new_flags);
-        }
-
-        this.cpl = info.rpl;
-        this.cpl_changed();
-
-        //dbg_log("outer privilege return: from=" + this.cpl + " to=" + info.rpl + " ss:esp=" + h(temp_ss, 4) + ":" + h(temp_esp >>> 0, 8), LOG_CPU);
-
-        this.switch_seg(reg_ss, temp_ss);
-
-        this.set_stack_reg(temp_esp);
-
-        if(this.cpl === 0)
-        {
-            this.flags = this.flags & ~flag_vif & ~flag_vip | (new_flags & (flag_vif | flag_vip));
-        }
-
-
-        // XXX: Set segment to 0 if it's not usable in the new cpl
-        // XXX: Use cached segment information
-        //var ds_info = this.lookup_segment_selector(this.sreg[reg_ds]);
-        //if(this.cpl > ds_info.dpl && (!ds_info.is_executable || !ds_info.dc_bit)) this.switch_seg(reg_ds, 0);
-        // ...
-    }
-    else if(info.rpl === this.cpl)
-    {
-        // same privilege return
-        // no exceptions below
-        if(is_16)
-        {
-            this.adjust_stack_reg(3 * 2);
-            this.update_eflags(new_flags | this.flags & ~0xFFFF);
-        }
-        else
-        {
-            this.adjust_stack_reg(3 * 4);
-            this.update_eflags(new_flags);
-        }
-
-        // update vip and vif, which are not changed by update_eflags
-        if(this.cpl === 0)
-        {
-            this.flags = this.flags & ~flag_vif & ~flag_vip | (new_flags & (flag_vif | flag_vip));
-        }
-    }
-    else
-    {
-        dbg_assert(false);
-    }
-
-    this.sreg[reg_cs] = new_cs;
-    dbg_assert((new_cs & 3) === this.cpl);
-
-    this.update_cs_size(info.size);
-
-    this.segment_limits[reg_cs] = info.effective_limit;
-    this.segment_offsets[reg_cs] = info.base;
-
-    this.instruction_pointer = new_eip + this.get_seg(reg_cs) | 0;
-
-    CPU_LOG_VERBOSE && this.debug.dump_state("iret" + (is_16 ? "16" : "32") + " end");
-
-    this.handle_irqs();
-};
-
-CPU.prototype.switch_cs_real_mode = function(selector)
-{
-    dbg_assert(!this.protected_mode || this.vm86_mode());
-
-    this.sreg[reg_cs] = selector;
-    this.segment_is_null[reg_cs] = 0;
-    this.segment_offsets[reg_cs] = selector << 4;
-};
-
-CPU.prototype.far_return = function(eip, selector, stack_adjust)
-{
-    dbg_assert(typeof selector === "number" && selector < 0x10000 && selector >= 0);
-
-    //dbg_log("far return eip=" + h(eip >>> 0, 8) + " cs=" + h(selector, 4) + " stack_adjust=" + h(stack_adjust), LOG_CPU);
-    CPU_LOG_VERBOSE && this.debug.dump_state("far ret start");
-
-    if(!this.protected_mode)
-    {
-        dbg_assert(!this.is_32);
-        //dbg_assert(!this.stack_size_32);
-    }
-
-    if(!this.protected_mode || this.vm86_mode())
-    {
-        this.switch_cs_real_mode(selector);
-        this.instruction_pointer = this.get_seg(reg_cs) + eip | 0;
-        this.adjust_stack_reg(2 * (this.is_osize_32() ? 4 : 2) + stack_adjust);
-        return;
-    }
-
-    var info = this.lookup_segment_selector(selector);
-
-    if(info.is_null)
-    {
-        dbg_log("null cs", LOG_CPU);
-        this.trigger_gp(0);
-    }
-
-    if(!info.is_valid)
-    {
-        dbg_log("invalid cs: " + h(selector), LOG_CPU);
-        this.trigger_gp(selector & ~3);
-    }
-
-    if(info.is_system)
-    {
-        dbg_assert(false, "is system in far return");
-        this.trigger_gp(selector & ~3);
-    }
-
-    if(!info.is_executable)
-    {
-        dbg_log("non-executable cs: " + h(selector), LOG_CPU);
-        this.trigger_gp(selector & ~3);
-    }
-
-    if(info.rpl < this.cpl)
-    {
-        dbg_log("cs rpl < cpl: " + h(selector), LOG_CPU);
-        this.trigger_gp(selector & ~3);
-    }
-
-    if(info.dc_bit && info.dpl > info.rpl)
-    {
-        dbg_log("cs conforming and dpl > rpl: " + h(selector), LOG_CPU);
-        this.trigger_gp(selector & ~3);
-    }
-
-    if(!info.dc_bit && info.dpl !== info.rpl)
-    {
-        dbg_log("cs non-conforming and dpl != rpl: " + h(selector), LOG_CPU);
-        this.trigger_gp(selector & ~3);
-    }
-
-    if(!info.is_present)
-    {
-        dbg_log("#NP for loading not-present in cs sel=" + h(selector, 4), LOG_CPU);
-        dbg_trace(LOG_CPU);
-        this.trigger_np(selector & ~3);
-    }
-
-    if(info.rpl > this.cpl)
-    {
-        dbg_log("far return privilege change cs: " + h(selector) + " from=" + this.cpl + " to=" + info.rpl + " is_16=" + this.is_osize_32(), LOG_CPU);
-
-        if(this.is_osize_32())
-        {
-            //dbg_log("esp read from " + h(this.translate_address_system_read(this.get_stack_pointer(stack_adjust + 8))))
-            var temp_esp = this.safe_read32s(this.get_stack_pointer(stack_adjust + 8));
-            //dbg_log("esp=" + h(temp_esp));
-            var temp_ss = this.safe_read16(this.get_stack_pointer(stack_adjust + 12));
-        }
-        else
-        {
-            //dbg_log("esp read from " + h(this.translate_address_system_read(this.get_stack_pointer(stack_adjust + 4))));
-            var temp_esp = this.safe_read16(this.get_stack_pointer(stack_adjust + 4));
-            //dbg_log("esp=" + h(temp_esp));
-            var temp_ss = this.safe_read16(this.get_stack_pointer(stack_adjust + 6));
-        }
-
-        this.cpl = info.rpl;
-        this.cpl_changed();
-
-        // XXX: Can raise, conditions should be checked before side effects
-        this.switch_seg(reg_ss, temp_ss);
-        this.set_stack_reg(temp_esp + stack_adjust);
-
-        //if(this.is_osize_32())
-        //{
-        //    this.adjust_stack_reg(2 * 4);
-        //}
-        //else
-        //{
-        //    this.adjust_stack_reg(2 * 2);
-        //}
-
-        //throw this.debug.unimpl("privilege change");
-
-        //this.adjust_stack_reg(stack_adjust);
-    }
-    else
-    {
-        if(this.is_osize_32())
-        {
-            this.adjust_stack_reg(2 * 4 + stack_adjust);
-        }
-        else
-        {
-            this.adjust_stack_reg(2 * 2 + stack_adjust);
-        }
-    }
-
-    //dbg_assert(this.cpl === info.dpl);
-
-    this.update_cs_size(info.size);
-
-    this.segment_is_null[reg_cs] = 0;
-    this.segment_limits[reg_cs] = info.effective_limit;
-    //this.segment_infos[reg_cs] = 0; // TODO
-
-    this.segment_offsets[reg_cs] = info.base;
-    this.sreg[reg_cs] = selector;
-
-    dbg_assert((selector & 3) === this.cpl);
-
-    this.instruction_pointer = this.get_seg(reg_cs) + eip | 0;
-
-    //dbg_log("far return to:", LOG_CPU)
-    CPU_LOG_VERBOSE && this.debug.dump_state("far ret end");
-};
-
-CPU.prototype.far_jump = function(eip, selector, is_call)
-{
-    dbg_assert(typeof selector === "number" && selector < 0x10000 && selector >= 0);
-
-    //dbg_log("far " + ["jump", "call"][+is_call] + " eip=" + h(eip >>> 0, 8) + " cs=" + h(selector, 4), LOG_CPU);
-    CPU_LOG_VERBOSE && this.debug.dump_state("far " + ["jump", "call"][+is_call]);
-
-    if(!this.protected_mode || this.vm86_mode())
-    {
-        if(is_call)
-        {
-            if(this.is_osize_32())
-            {
-                this.writable_or_pagefault(this.get_stack_pointer(-8), 8);
-                this.push32(this.sreg[reg_cs]);
-                this.push32(this.get_real_eip());
-            }
-            else
-            {
-                this.writable_or_pagefault(this.get_stack_pointer(-4), 4);
-                this.push16(this.sreg[reg_cs]);
-                this.push16(this.get_real_eip());
-            }
-        }
-        this.switch_cs_real_mode(selector);
-        this.instruction_pointer = this.get_seg(reg_cs) + eip | 0;
-        return;
-    }
-
-    var info = this.lookup_segment_selector(selector);
-
-    if(info.is_null)
-    {
-        dbg_log("#gp null cs", LOG_CPU);
-        this.trigger_gp(0);
-    }
-
-    if(!info.is_valid)
-    {
-        dbg_log("#gp invalid cs: " + h(selector), LOG_CPU);
-        this.trigger_gp(selector & ~3);
-    }
-
-    if(info.is_system)
-    {
-        dbg_assert(is_call, "TODO: Jump");
-
-        dbg_log("system type cs: " + h(selector), LOG_CPU);
-
-        if(info.type === 0xC || info.type === 4)
-        {
-            // call gate
-            var is_16 = info.type === 4;
-
-            if(info.dpl < this.cpl || info.dpl < info.rpl)
-            {
-                dbg_log("#gp cs gate dpl < cpl or dpl < rpl: " + h(selector), LOG_CPU);
-                this.trigger_gp(selector & ~3);
-            }
-
-            if(!info.is_present)
-            {
-                dbg_log("#NP for loading not-present in gate cs sel=" + h(selector, 4), LOG_CPU);
-                this.trigger_np(selector & ~3);
-            }
-
-            var cs_selector = info.raw0 >>> 16;
-            var cs_info = this.lookup_segment_selector(cs_selector);
-
-            if(cs_info.is_null)
-            {
-                dbg_log("#gp null cs", LOG_CPU);
-                this.trigger_gp(0);
-            }
-
-            if(!cs_info.is_valid)
-            {
-                dbg_log("#gp invalid cs: " + h(cs_selector), LOG_CPU);
-                this.trigger_gp(cs_selector & ~3);
-            }
-
-            if(!cs_info.is_executable)
-            {
-                dbg_log("#gp non-executable cs: " + h(cs_selector), LOG_CPU);
-                this.trigger_gp(cs_selector & ~3);
-            }
-
-            if(cs_info.dpl > this.cpl)
-            {
-                dbg_log("#gp dpl > cpl: " + h(cs_selector), LOG_CPU);
-                this.trigger_gp(cs_selector & ~3);
-            }
-
-            if(!cs_info.is_present)
-            {
-                dbg_log("#NP for loading not-present in cs sel=" + h(cs_selector, 4), LOG_CPU);
-                this.trigger_np(cs_selector & ~3);
-            }
-
-            if(!cs_info.dc_bit && cs_info.dpl < this.cpl)
-            {
-                dbg_log("more privilege call gate is_16=" + is_16 + " from=" + this.cpl + " to=" + cs_info.dpl);
-                var tss_stack_addr = this.get_tss_stack_addr(cs_info.dpl);
-
-                if(this.tss_size_32)
-                {
-                    var new_esp = this.read32s(tss_stack_addr);
-                    var new_ss = this.read16(tss_stack_addr + 4 | 0);
-                }
-                else
-                {
-                    var new_esp = this.read16(tss_stack_addr);
-                    var new_ss = this.read16(tss_stack_addr + 2 | 0);
-                }
-                var ss_info = this.lookup_segment_selector(new_ss);
-
-                // Disabled: Incorrect handling of direction bit
-                // See http://css.csail.mit.edu/6.858/2014/readings/i386/s06_03.htm
-                //if(!((new_esp >>> 0) <= ss_info.effective_limit))
-                //    debugger;
-                //dbg_assert((new_esp >>> 0) <= ss_info.effective_limit);
-                dbg_assert(ss_info.is_valid && !ss_info.is_system && ss_info.is_writable);
-
-                if(ss_info.is_null)
-                {
-                    throw this.debug.unimpl("#TS handler");
-                }
-                if(ss_info.rpl !== cs_info.dpl) // xxx: 0 in v86 mode
-                {
-                    throw this.debug.unimpl("#TS handler");
-                }
-                if(ss_info.dpl !== cs_info.dpl || !ss_info.rw_bit)
-                {
-                    throw this.debug.unimpl("#TS handler");
-                }
-                if(!ss_info.is_present)
-                {
-                    throw this.debug.unimpl("#SS handler");
-                }
-
-                var parameter_count = info.raw1 & 0x1F;
-                var stack_space = is_16 ? 4 : 8;
-                if(is_call)
-                {
-                    stack_space += is_16 ? 4 + 2 * parameter_count : 8 + 4 * parameter_count;
-                }
-                if(ss_info.size)
-                {
-                    //try {
-                    this.writable_or_pagefault(ss_info.base + new_esp - stack_space | 0, stack_space); // , cs_info.dpl
-                    //} catch(e) { debugger; }
-                }
-                else
-                {
-                    //try {
-                    this.writable_or_pagefault(ss_info.base + (new_esp - stack_space & 0xFFFF) | 0, stack_space); // , cs_info.dpl
-                    //} catch(e) { debugger; }
-                }
-
-                var old_esp = this.reg32s[reg_esp];
-                var old_ss = this.sreg[reg_ss];
-                var old_stack_pointer = this.get_stack_pointer(0);
-
-                //dbg_log("old_esp=" + h(old_esp));
-
-                this.cpl = cs_info.dpl;
-                this.cpl_changed();
-
-                this.update_cs_size(cs_info.size);
-
-                this.switch_seg(reg_ss, new_ss);
-                this.set_stack_reg(new_esp);
-
-                //dbg_log("parameter_count=" + parameter_count);
-                //dbg_assert(parameter_count === 0, "TODO");
-
-                if(is_16)
-                {
-                    this.push16(old_ss);
-                    this.push16(old_esp);
-                    //dbg_log("old esp written to " + h(this.translate_address_system_read(this.get_stack_pointer(0))));
-                }
-                else
-                {
-                    this.push32(old_ss);
-                    this.push32(old_esp);
-                    //dbg_log("old esp written to " + h(this.translate_address_system_read(this.get_stack_pointer(0))));
-                }
-
-                if(is_call)
-                {
-                    if(is_16)
-                    {
-                        for(var i = parameter_count - 1; i >= 0; i--)
-                        {
-                            var parameter = this.safe_read16(old_stack_pointer + 2 * i);
-                            this.push16(parameter);
-                        }
-
-                        //this.writable_or_pagefault(this.get_stack_pointer(-4), 4);
-                        this.push16(this.sreg[reg_cs]);
-                        this.push16(this.get_real_eip());
-                    }
-                    else
-                    {
-                        for(var i = parameter_count - 1; i >= 0; i--)
-                        {
-                            var parameter = this.safe_read32s(old_stack_pointer + 4 * i);
-                            this.push32(parameter);
-                        }
-
-                        //this.writable_or_pagefault(this.get_stack_pointer(-8), 8);
-                        this.push32(this.sreg[reg_cs]);
-                        this.push32(this.get_real_eip());
-                    }
-                }
-            }
-            else
-            {
-                dbg_log("same privilege call gate is_16=" + is_16 + " from=" + this.cpl + " to=" + cs_info.dpl + " conforming=" + cs_info.dc_bit);
-                // ok
-
-                if(is_call)
-                {
-                    if(is_16)
-                    {
-                        this.writable_or_pagefault(this.get_stack_pointer(-4), 4);
-                        this.push16(this.sreg[reg_cs]);
-                        this.push16(this.get_real_eip());
-                    }
-                    else
-                    {
-                        this.writable_or_pagefault(this.get_stack_pointer(-8), 8);
-                        this.push32(this.sreg[reg_cs]);
-                        this.push32(this.get_real_eip());
-                    }
-                }
-            }
-
-            // Note: eip from call is ignored
-            var new_eip = info.raw0 & 0xFFFF;
-            if(!is_16)
-            {
-                new_eip |= info.raw1 & 0xFFFF0000;
-            }
-
-            dbg_log("call gate eip=" + h(new_eip >>> 0) + " cs=" + h(cs_selector) + " conforming=" + cs_info.dc_bit);
-            dbg_assert((new_eip >>> 0) <= cs_info.effective_limit, "todo: #gp");
-
-            this.update_cs_size(cs_info.size);
-
-            this.segment_is_null[reg_cs] = 0;
-            this.segment_limits[reg_cs] = cs_info.effective_limit;
-            //this.segment_infos[reg_cs] = 0; // TODO
-            this.segment_offsets[reg_cs] = cs_info.base;
-            this.sreg[reg_cs] = cs_selector & ~3 | this.cpl;
-            dbg_assert((this.sreg[reg_cs] & 3) === this.cpl);
-
-            this.instruction_pointer = this.get_seg(reg_cs) + new_eip | 0;
-        }
-        else
-        {
-            var types = { 9: "Available 386 TSS", 0xb: "Busy 386 TSS", 4: "286 Call Gate", 0xc: "386 Call Gate" };
-            throw this.debug.unimpl("load system segment descriptor, type = " + (info.access & 15) + " (" + types[info.access & 15] + ")");
-        }
-    }
-    else
-    {
-        if(!info.is_executable)
-        {
-            dbg_log("#gp non-executable cs: " + h(selector), LOG_CPU);
-            this.trigger_gp(selector & ~3);
-        }
-
-        if(info.dc_bit)
-        {
-            // conforming code segment
-            if(info.dpl > this.cpl)
-            {
-                dbg_log("#gp cs dpl > cpl: " + h(selector), LOG_CPU);
-                this.trigger_gp(selector & ~3);
-            }
-        }
-        else
-        {
-            // non-conforming code segment
-
-            if(info.rpl > this.cpl || info.dpl !== this.cpl)
-            {
-                dbg_log("#gp cs rpl > cpl or dpl != cpl: " + h(selector), LOG_CPU);
-                this.trigger_gp(selector & ~3);
-            }
-        }
-
-        if(!info.is_present)
-        {
-            dbg_log("#NP for loading not-present in cs sel=" + h(selector, 4), LOG_CPU);
-            dbg_trace(LOG_CPU);
-            this.trigger_np(selector & ~3);
-        }
-
-        if(is_call)
-        {
-            if(this.is_osize_32())
-            {
-                this.writable_or_pagefault(this.get_stack_pointer(-8), 8);
-                this.push32(this.sreg[reg_cs]);
-                this.push32(this.get_real_eip());
-            }
-            else
-            {
-                this.writable_or_pagefault(this.get_stack_pointer(-4), 4);
-                this.push16(this.sreg[reg_cs]);
-                this.push16(this.get_real_eip());
-            }
-        }
-
-        dbg_assert((eip >>> 0) <= info.effective_limit, "todo: #gp");
-
-        this.update_cs_size(info.size);
-
-        this.segment_is_null[reg_cs] = 0;
-        this.segment_limits[reg_cs] = info.effective_limit;
-        //this.segment_infos[reg_cs] = 0; // TODO
-
-        this.segment_offsets[reg_cs] = info.base;
-        this.sreg[reg_cs] = selector & ~3 | this.cpl;
-
-        this.instruction_pointer = this.get_seg(reg_cs) + eip | 0;
-    }
-
-    //dbg_log("far " + ["jump", "call"][+is_call] + " to:", LOG_CPU)
-    CPU_LOG_VERBOSE && this.debug.dump_state("far " + ["jump", "call"][+is_call] + " end");
-};
-
-CPU.prototype.get_tss_stack_addr = function(dpl)
-{
-    if(this.tss_size_32)
-    {
-        var tss_stack_addr = (dpl << 3) + 4 | 0;
-
-        if((tss_stack_addr + 5 | 0) > this.segment_limits[reg_tr])
-        {
-            throw this.debug.unimpl("#TS handler");
-        }
-
-        tss_stack_addr = tss_stack_addr + this.segment_offsets[reg_tr] | 0;
-
-        dbg_assert((tss_stack_addr & 0xFFF) <= 0x1000 - 6);
-    }
-    else
-    {
-        var tss_stack_addr = (dpl << 2) + 2 | 0;
-
-        if((tss_stack_addr + 5 | 0) > this.segment_limits[reg_tr])
-        {
-            throw this.debug.unimpl("#TS handler");
-        }
-
-        tss_stack_addr = tss_stack_addr + this.segment_offsets[reg_tr] | 0;
-        dbg_assert((tss_stack_addr & 0xFFF) <= 0x1000 - 4);
-    }
-
-    if(this.paging)
-    {
-        tss_stack_addr = this.translate_address_system_read(tss_stack_addr);
-    }
-
-    return tss_stack_addr;
-};
-
-CPU.prototype.do_task_switch = function(selector, error_code)
-{
-    dbg_assert(this.tss_size_32, "TODO");
-
-    dbg_log("do_task_switch sel=" + h(selector), LOG_CPU);
-    var descriptor = this.lookup_segment_selector(selector);
-
-    dbg_assert((descriptor.type | 2) === 3 || (descriptor.type | 2) === 0xb);
-    var tss_is_16 = descriptor.type <= 3;
-    var tss_is_busy = (descriptor.type & 2) === 2;
-
-    if(!descriptor.is_valid || descriptor.is_null || !descriptor.from_gdt)
-    {
-        throw this.debug.unimpl("#GP handler");
-    }
-
-    if((descriptor.access & 31) === 0xB)
-    {
-        // is busy
-        throw this.debug.unimpl("#GP handler");
-    }
-
-    if(!descriptor.is_present)
-    {
-        throw this.debug.unimpl("#NP handler");
-    }
-
-    if(descriptor.effective_limit < 103)
-    {
-        throw this.debug.unimpl("#NP handler");
-    }
-
-    var tsr_size = this.segment_limits[reg_tr];
-    var tsr_offset = this.segment_offsets[reg_tr];
-
-    var old_eflags = this.get_eflags();
-
-    if(tss_is_busy)
-    {
-        old_eflags &= ~flag_nt;
-    }
-
-    this.writable_or_pagefault(tsr_offset, 0x66);
-
-    //this.safe_write32(tsr_offset + TSR_CR3, this.cr[3]);
-
-    // TODO: Write 16 bit values if old tss is 16 bit
-    this.safe_write32(tsr_offset + TSR_EIP, this.get_real_eip());
-    this.safe_write32(tsr_offset + TSR_EFLAGS, old_eflags);
-
-    this.safe_write32(tsr_offset + TSR_EAX, this.reg32s[reg_eax]);
-    this.safe_write32(tsr_offset + TSR_ECX, this.reg32s[reg_ecx]);
-    this.safe_write32(tsr_offset + TSR_EDX, this.reg32s[reg_edx]);
-    this.safe_write32(tsr_offset + TSR_EBX, this.reg32s[reg_ebx]);
-
-    this.safe_write32(tsr_offset + TSR_ESP, this.reg32s[reg_esp]);
-    this.safe_write32(tsr_offset + TSR_EBP, this.reg32s[reg_ebp]);
-    this.safe_write32(tsr_offset + TSR_ESI, this.reg32s[reg_esi]);
-    this.safe_write32(tsr_offset + TSR_EDI, this.reg32s[reg_edi]);
-
-    this.safe_write32(tsr_offset + TSR_ES, this.sreg[reg_es]);
-    this.safe_write32(tsr_offset + TSR_CS, this.sreg[reg_cs]);
-    this.safe_write32(tsr_offset + TSR_SS, this.sreg[reg_ss]);
-    this.safe_write32(tsr_offset + TSR_DS, this.sreg[reg_ds]);
-    this.safe_write32(tsr_offset + TSR_FS, this.sreg[reg_fs]);
-    this.safe_write32(tsr_offset + TSR_GS, this.sreg[reg_gs]);
-
-    //this.safe_write32(tsr_offset + TSR_LDT, this.sreg[reg_ldtr]);
-
-    if(true /* is jump or call or int */)
-    {
-        // mark as busy
-        this.write8(descriptor.table_offset + 5 | 0, this.read8(descriptor.table_offset + 5 | 0) | 2);
-    }
-
-    //var new_tsr_size = descriptor.effective_limit;
-    var new_tsr_offset = descriptor.base;
-
-    dbg_assert(!tss_is_16, "unimplemented");
-
-    if(true /* is call or int */)
-    {
-        this.safe_write16(new_tsr_offset + TSR_BACKLINK, this.sreg[reg_tr]);
-    }
-
-    var new_cr3 = this.safe_read32s(new_tsr_offset + TSR_CR3);
-
-    this.flags &= ~flag_vm;
-
-    var new_eip = this.safe_read32s(new_tsr_offset + TSR_EIP);
-    var new_cs = this.safe_read16(new_tsr_offset + TSR_CS);
-    var info = this.lookup_segment_selector(new_cs);
-
-    if(info.is_null)
-    {
-        dbg_log("null cs", LOG_CPU);
-        throw this.debug.unimpl("#TS handler");
-    }
-
-    if(!info.is_valid)
-    {
-        dbg_log("invalid cs: " + h(selector), LOG_CPU);
-        throw this.debug.unimpl("#TS handler");
-    }
-
-    if(info.is_system)
-    {
-        throw this.debug.unimpl("#TS handler");
-    }
-
-    if(!info.is_executable)
-    {
-        throw this.debug.unimpl("#TS handler");
-    }
-
-    if(info.dc_bit && info.dpl > info.rpl)
-    {
-        dbg_log("cs conforming and dpl > rpl: " + h(selector), LOG_CPU);
-        throw this.debug.unimpl("#TS handler");
-    }
-
-    if(!info.dc_bit && info.dpl !== info.rpl)
-    {
-        dbg_log("cs non-conforming and dpl != rpl: " + h(selector), LOG_CPU);
-        throw this.debug.unimpl("#TS handler");
-    }
-
-    if(!info.is_present)
-    {
-        dbg_log("#NP for loading not-present in cs sel=" + h(selector, 4), LOG_CPU);
-        throw this.debug.unimpl("#TS handler");
-    }
-
-    this.segment_is_null[reg_cs] = 0;
-    this.segment_limits[reg_cs] = info.effective_limit;
-    this.segment_offsets[reg_cs] = info.base;
-    this.sreg[reg_cs] = new_cs;
-
-    this.cpl = info.dpl;
-    this.cpl_changed();
-
-    dbg_assert((this.sreg[reg_cs] & 3) === this.cpl);
-
-    dbg_assert((new_eip >>> 0) <= info.effective_limit, "todo: #gp");
-    this.update_cs_size(info.size);
-
-    var new_eflags = this.safe_read32s(new_tsr_offset + TSR_EFLAGS);
-
-    if(true /* is call or int */)
-    {
-        this.safe_write32(tsr_offset + TSR_BACKLINK, selector);
-        new_eflags |= flag_nt;
-    }
-
-    if(new_eflags & flag_vm)
-    {
-        throw this.debug.unimpl("task switch to VM mode");
-    }
-
-    this.update_eflags(new_eflags);
-
-    if(true /* call or int */)
-    {
-        this.flags |= flag_nt;
-    }
-
-    var new_ldt = this.safe_read16(new_tsr_offset + TSR_LDT);
-    this.load_ldt(new_ldt);
-
-    this.reg32s[reg_eax] = this.safe_read32s(new_tsr_offset + TSR_EAX);
-    this.reg32s[reg_ecx] = this.safe_read32s(new_tsr_offset + TSR_ECX);
-    this.reg32s[reg_edx] = this.safe_read32s(new_tsr_offset + TSR_EDX);
-    this.reg32s[reg_ebx] = this.safe_read32s(new_tsr_offset + TSR_EBX);
-
-    this.reg32s[reg_esp] = this.safe_read32s(new_tsr_offset + TSR_ESP);
-    this.reg32s[reg_ebp] = this.safe_read32s(new_tsr_offset + TSR_EBP);
-    this.reg32s[reg_esi] = this.safe_read32s(new_tsr_offset + TSR_ESI);
-    this.reg32s[reg_edi] = this.safe_read32s(new_tsr_offset + TSR_EDI);
-
-    this.switch_seg(reg_es, this.safe_read16(new_tsr_offset + TSR_ES));
-    this.switch_seg(reg_ss, this.safe_read16(new_tsr_offset + TSR_SS));
-    this.switch_seg(reg_ds, this.safe_read16(new_tsr_offset + TSR_DS));
-    this.switch_seg(reg_fs, this.safe_read16(new_tsr_offset + TSR_FS));
-    this.switch_seg(reg_gs, this.safe_read16(new_tsr_offset + TSR_GS));
-
-    this.instruction_pointer = this.get_seg(reg_cs) + new_eip | 0;
-
-    this.segment_offsets[reg_tr] = descriptor.base;
-    this.segment_limits[reg_tr] = descriptor.effective_limit;
-    this.sreg[reg_tr] = selector;
-
-    this.cr[3] = new_cr3;
-    dbg_assert((this.cr[3] & 0xFFF) === 0);
-    this.clear_tlb();
-
-    this.cr[0] |= CR0_TS;
-
-    if(error_code !== false)
-    {
-        if(tss_is_16)
-        {
-            this.push16(error_code & 0xFFFF);
-        }
-        else
-        {
-            this.push32(error_code);
-        }
-    }
-};
-
-CPU.prototype.hlt_op = function()
-{
-    if(this.cpl)
-    {
-        this.trigger_gp(0);
-    }
-
-    if((this.flags & flag_interrupt) === 0)
-    {
-        this.debug.show("cpu halted");
-        this.bus.send("cpu-event-halt");
-        if(DEBUG) this.debug.dump_regs();
-        throw "HALT";
-    }
-    else
-    {
-        // get out of here and into hlt_loop
-        this.in_hlt = true;
-
-        //if(false) // possibly unsafe, test in safari
-        //{
-        //    this.hlt_loop();
-        //    this.diverged();
-        //    if(this.in_hlt)
-        //    {
-        //        throw MAGIC_CPU_EXCEPTION;
-        //    }
-        //}
-        //else
-        {
-            throw MAGIC_CPU_EXCEPTION;
-        }
-    }
-};
-
-// assumes ip to point to the byte before the next instruction
-CPU.prototype.raise_exception = function(interrupt_nr)
-{
-    //if(DEBUG && interrupt_nr !== 7)
-    //{
-    //    // show interesting exceptions
-    //    dbg_log("Exception " + h(interrupt_nr) + " at " + h(this.previous_ip >>> 0, 8) + " (cs=" + h(this.sreg[reg_cs], 4) + ")", LOG_CPU);
-    //    dbg_trace(LOG_CPU);
-    //    this.debug.dump_regs();
-    //    this.debug.dump_state();
-    //}
-
-    this.call_interrupt_vector(interrupt_nr, false, false);
-    throw MAGIC_CPU_EXCEPTION;
-};
-
-CPU.prototype.raise_exception_with_code = function(interrupt_nr, error_code)
-{
-    dbg_assert(typeof error_code === "number");
-
-    //if(DEBUG)
-    //{
-    //    dbg_log("Exception " + h(interrupt_nr) + " err=" + h(error_code) + " at " + h(this.previous_ip >>> 0, 8) + " (cs=" + h(this.sreg[reg_cs], 4) + ")", LOG_CPU);
-    //    dbg_trace(LOG_CPU);
-    //    this.debug.dump_regs();
-    //}
-
-    this.call_interrupt_vector(interrupt_nr, false, error_code);
-    throw MAGIC_CPU_EXCEPTION;
-};
-
-CPU.prototype.trigger_de = function()
-{
-    this.instruction_pointer = this.previous_ip;
-    this.raise_exception(0);
-};
-
-CPU.prototype.trigger_ud = function()
-{
-    this.instruction_pointer = this.previous_ip;
-    this.raise_exception(6);
-};
-
-CPU.prototype.trigger_nm = function()
-{
-    this.instruction_pointer = this.previous_ip;
-    this.raise_exception(7);
-};
-
-CPU.prototype.trigger_ts = function(code)
-{
-    this.instruction_pointer = this.previous_ip;
-    this.raise_exception_with_code(10, code);
-};
-
-CPU.prototype.trigger_gp = function(code)
-{
-    this.instruction_pointer = this.previous_ip;
-    this.raise_exception_with_code(13, code);
-};
-
-CPU.prototype.trigger_np = function(code)
-{
-    this.instruction_pointer = this.previous_ip;
-    this.raise_exception_with_code(11, code);
-};
-
-CPU.prototype.trigger_ss = function(code)
-{
-    this.instruction_pointer = this.previous_ip;
-    this.raise_exception_with_code(12, code);
-};
-
-// used before fpu instructions
-CPU.prototype.task_switch_test = function()
-{
-    if(this.cr[0] & (CR0_EM | CR0_TS))
-    {
-        this.trigger_nm();
-    }
-};
-
-// used before mmx instructions
-CPU.prototype.task_switch_test_mmx = function()
-{
-    if(this.cr[0] & (CR0_EM | CR0_TS))
-    {
-        if(this.cr[0] & CR0_TS)
-        {
-            this.trigger_nm();
-        }
-        else
-        {
-            this.trigger_ud();
-        }
-    }
-
-};
-
-CPU.prototype.todo = function()
-{
-    if(DEBUG)
-    {
-        dbg_trace();
-        throw "TODO";
-    }
-
-    this.trigger_ud();
-};
-
-CPU.prototype.undefined_instruction = function()
-{
-    dbg_assert(false, "Possible fault: undefined instruction");
-    this.trigger_ud();
-};
-
-CPU.prototype.unimplemented_sse = function()
-{
-    dbg_log("No SSE", LOG_CPU);
-    dbg_assert(false);
-    this.trigger_ud();
-};
-
-CPU.prototype.get_seg_prefix_ds = function()
-{
-    return this.get_seg_prefix(reg_ds);
-};
-
-CPU.prototype.get_seg_prefix_ss = function()
-{
-    return this.get_seg_prefix(reg_ss);
-};
-
-CPU.prototype.get_seg_prefix_cs = function()
-{
-    return this.get_seg_prefix(reg_cs);
-};
-
-/**
- * Get segment base by prefix or default
- * @param {number} default_segment
- */
-CPU.prototype.get_seg_prefix = function(default_segment /*, offset*/)
-{
-    var prefix = this.prefixes & PREFIX_MASK_SEGMENT;
-
-    if(prefix)
-    {
-        if(prefix === SEG_PREFIX_ZERO)
-        {
-            return 0;
-        }
-        else
-        {
-            return this.get_seg(prefix - 1 /*, offset*/);
-        }
-    }
-    else
-    {
-        return this.get_seg(default_segment /*, offset*/);
-    }
-};
-
-/**
- * Get segment base
- * @param {number} segment
- */
-CPU.prototype.get_seg = function(segment /*, offset*/)
-{
-    dbg_assert(segment >= 0 && segment < 8);
-
-    if(this.protected_mode)
-    {
-        if(this.segment_is_null[segment])
-        {
-            dbg_assert(segment !== reg_cs && segment !== reg_ss);
-            dbg_trace();
-            dbg_log("#gp Use null segment: " + segment + " sel=" + h(this.sreg[segment], 4), LOG_CPU);
-
-            this.trigger_gp(0);
-        }
-
-        // TODO:
-        // - validate segment limits
-        // - validate if segment is writable
-    }
-
-    return this.segment_offsets[segment];
-};
-
-CPU.prototype.read_e8 = function()
-{
-    if(this.modrm_byte < 0xC0) {
-        return this.safe_read8(this.modrm_resolve(this.modrm_byte));
-    } else {
-        return this.reg8[this.modrm_byte << 2 & 0xC | this.modrm_byte >> 2 & 1];
-    }
-};
-
-CPU.prototype.read_e8s = function()
-{
-    return this.read_e8() << 24 >> 24;
-};
-
-CPU.prototype.read_e16 = function()
-{
-    if(this.modrm_byte < 0xC0) {
-        return this.safe_read16(this.modrm_resolve(this.modrm_byte));
-    } else {
-        return this.reg16[this.modrm_byte << 1 & 14];
-    }
-};
-
-CPU.prototype.read_e16s = function()
-{
-    return this.read_e16() << 16 >> 16;
-};
-
-CPU.prototype.read_e32s = function()
-{
-    if(this.modrm_byte < 0xC0) {
-        return this.safe_read32s(this.modrm_resolve(this.modrm_byte));
-    } else {
-        return this.reg32s[this.modrm_byte & 7];
-    }
-};
-
-CPU.prototype.read_e32 = function()
-{
-    return this.read_e32s() >>> 0;
-};
-
-CPU.prototype.read_mmx_mem32s = function()
-{
-    if(this.modrm_byte < 0xC0) {
-        return this.safe_read32s(this.modrm_resolve(this.modrm_byte));
-    } else {
-        // Returning lower dword of qword
-        return this.reg_mmxs[2 * (this.modrm_byte & 7)];
-    }
-};
-
-CPU.prototype.read_mmx_mem64s = function()
-{
-    if(this.modrm_byte < 0xC0) {
-        return this.safe_read64s(this.modrm_resolve(this.modrm_byte));
-    } else {
-        return this.create_atom64s(
-            this.reg_mmxs[2 * (this.modrm_byte & 7)],
-            this.reg_mmxs[2 * (this.modrm_byte & 7) + 1]
-        );
-    }
-};
-
-CPU.prototype.read_xmm_mem64s = function()
-{
-    if(this.modrm_byte < 0xC0) {
-        return this.safe_read64s(this.modrm_resolve(this.modrm_byte));
-    } else {
-        let i = (this.modrm_byte & 7) << 2;
-        return this.create_atom64s(
-            this.reg_xmm32s[i],
-            this.reg_xmm32s[i | 1]
-        );
-    }
-};
-
-CPU.prototype.read_xmm_mem128s = function()
-{
-    if(this.modrm_byte < 0xC0) {
-        return this.safe_read128s_aligned(this.modrm_resolve(this.modrm_byte));
-    } else {
-        let i = (this.modrm_byte & 7) << 2;
-        return this.create_atom128s(
-            this.reg_xmm32s[i],
-            this.reg_xmm32s[i | 1],
-            this.reg_xmm32s[i | 2],
-            this.reg_xmm32s[i | 3]
-        );
-    }
-};
-
-CPU.prototype.read_xmm_mem128s_unaligned = function()
-{
-    if(this.modrm_byte < 0xC0) {
-        return this.safe_read128s_unaligned(this.modrm_resolve(this.modrm_byte));
-    } else {
-        let i = (this.modrm_byte & 7) << 2;
-        return this.create_atom128s(
-            this.reg_xmm32s[i],
-            this.reg_xmm32s[i | 1],
-            this.reg_xmm32s[i | 2],
-            this.reg_xmm32s[i | 3]
-        );
-    }
-};
-
-CPU.prototype.set_e8 = function(value)
-{
-    if(this.modrm_byte < 0xC0) {
-        var addr = this.modrm_resolve(this.modrm_byte);
-        this.safe_write8(addr, value);
-    } else {
-        this.reg8[this.modrm_byte << 2 & 0xC | this.modrm_byte >> 2 & 1] = value;
-    }
-};
-
-CPU.prototype.set_e16 = function(value)
-{
-    if(this.modrm_byte < 0xC0) {
-        var addr = this.modrm_resolve(this.modrm_byte);
-        this.safe_write16(addr, value);
-    } else {
-        this.reg16[this.modrm_byte << 1 & 14] = value;
-    }
-};
-
-CPU.prototype.set_e32 = function(value)
-{
-    if(this.modrm_byte < 0xC0) {
-        var addr = this.modrm_resolve(this.modrm_byte);
-        this.safe_write32(addr, value);
-    } else {
-        this.reg32s[this.modrm_byte & 7] = value;
-    }
-};
-
-CPU.prototype.set_mmx_mem64s = function(low, high)
-{
-    if(this.modrm_byte < 0xC0) {
-        var addr = this.modrm_resolve(this.modrm_byte);
-        this.safe_write64(addr, low, high);
-    } else {
-        this.reg_mmxs[2 * (this.modrm_byte & 7)] = low;
-        this.reg_mmxs[2 * (this.modrm_byte & 7) + 1] = high;
-    }
-};
-
-CPU.prototype.read_write_e8 = function()
-{
-    if(this.modrm_byte < 0xC0) {
-        var virt_addr = this.modrm_resolve(this.modrm_byte);
-        this.phys_addr = this.translate_address_write(virt_addr);
-        return this.read8(this.phys_addr);
-    } else {
-        return this.reg8[this.modrm_byte << 2 & 0xC | this.modrm_byte >> 2 & 1];
-    }
-};
-
-CPU.prototype.write_e8 = function(value)
-{
-    if(this.modrm_byte < 0xC0) {
-        this.write8(this.phys_addr, value);
-    }
-    else {
-        this.reg8[this.modrm_byte << 2 & 0xC | this.modrm_byte >> 2 & 1] = value;
-    }
-};
-
-CPU.prototype.read_write_e16 = function()
-{
-    if(this.modrm_byte < 0xC0) {
-        var virt_addr = this.modrm_resolve(this.modrm_byte);
-        this.phys_addr = this.translate_address_write(virt_addr);
-        if(this.paging && (virt_addr & 0xFFF) === 0xFFF) {
-            this.phys_addr_high = this.translate_address_write(virt_addr + 1 | 0);
-            dbg_assert(this.phys_addr_high);
-            return this.virt_boundary_read16(this.phys_addr, this.phys_addr_high);
-        } else {
-            this.phys_addr_high = 0;
-            return this.read16(this.phys_addr);
-        }
-    } else {
-        return this.reg16[this.modrm_byte << 1 & 14];
-    }
-};
-
-CPU.prototype.write_e16 = function(value)
-{
-    if(this.modrm_byte < 0xC0) {
-        if(this.phys_addr_high) {
-            this.virt_boundary_write16(this.phys_addr, this.phys_addr_high, value);
-        } else {
-            this.write16(this.phys_addr, value);
-        }
-    } else {
-        this.reg16[this.modrm_byte << 1 & 14] = value;
-    }
-};
-
-CPU.prototype.read_write_e32 = function()
-{
-    if(this.modrm_byte < 0xC0) {
-        var virt_addr = this.modrm_resolve(this.modrm_byte);
-        this.phys_addr = this.translate_address_write(virt_addr);
-        if(this.paging && (virt_addr & 0xFFF) >= 0xFFD) {
-            //this.phys_addr_high = this.translate_address_write(virt_addr + 3 | 0);
-            this.phys_addr_high = this.translate_address_write(virt_addr + 3 & ~3) | (virt_addr + 3) & 3;
-            dbg_assert(this.phys_addr_high);
-            return this.virt_boundary_read32s(this.phys_addr, this.phys_addr_high);
-        } else {
-            this.phys_addr_high = 0;
-            return this.read32s(this.phys_addr);
-        }
-    } else {
-        return this.reg32s[this.modrm_byte & 7];
-    }
-};
-
-CPU.prototype.write_e32 = function(value)
-{
-    if(this.modrm_byte < 0xC0) {
-        if(this.phys_addr_high) {
-            this.virt_boundary_write32(this.phys_addr, this.phys_addr_high, value);
-        } else {
-            this.write32(this.phys_addr, value);
-        }
-    } else {
-        this.reg32s[this.modrm_byte & 7] = value;
-    }
-};
-
-CPU.prototype.read_reg_e16 = function()
-{
-    return this.reg16[this.modrm_byte << 1 & 14];
-};
-
-CPU.prototype.write_reg_e16 = function(value)
-{
-    this.reg16[this.modrm_byte << 1 & 14] = value;
-};
-
-CPU.prototype.read_reg_e32s = function()
-{
-    return this.reg32s[this.modrm_byte & 7];
-};
-
-CPU.prototype.write_reg_e32 = function(value)
-{
-    this.reg32s[this.modrm_byte & 7] = value;
-};
-
-CPU.prototype.read_g8 = function()
-{
-    return this.reg8[this.modrm_byte >> 1 & 0xC | this.modrm_byte >> 5 & 1];
-};
-
-CPU.prototype.write_g8 = function(value)
-{
-    this.reg8[this.modrm_byte >> 1 & 0xC | this.modrm_byte >> 5 & 1] = value;
-};
-
-CPU.prototype.read_g16 = function()
-{
-    return this.reg16[this.modrm_byte >> 2 & 14];
-};
-
-CPU.prototype.read_g16s = function()
-{
-    return this.reg16s[this.modrm_byte >> 2 & 14];
-};
-
-CPU.prototype.write_g16 = function(value)
-{
-    this.reg16[this.modrm_byte >> 2 & 14] = value;
-};
-
-CPU.prototype.read_g32s = function()
-{
-    return this.reg32s[this.modrm_byte >> 3 & 7];
-};
-
-CPU.prototype.write_g32 = function(value)
-{
-    this.reg32[this.modrm_byte >> 3 & 7] = value;
-};
-
-CPU.prototype.read_xmm64s = function()
-{
-    return this.create_atom64s(
-        this.reg_xmm32s[(this.modrm_byte >> 3 & 7) << 2],
-        this.reg_xmm32s[(this.modrm_byte >> 3 & 7) << 2 | 1]
-    );
-};
-
-CPU.prototype.read_xmm128s = function()
-{
-    let i = (this.modrm_byte >> 3 & 7) << 2;
-    return this.create_atom128s(
-        this.reg_xmm32s[i | 0],
-        this.reg_xmm32s[i | 1],
-        this.reg_xmm32s[i | 2],
-        this.reg_xmm32s[i | 3]
-    );
-};
-
-CPU.prototype.read_mmx64s = function()
-{
-    return this.create_atom64s(
-        this.reg_mmxs[2 * (this.modrm_byte >> 3 & 7)],
-        this.reg_mmxs[2 * (this.modrm_byte >> 3 & 7) + 1]
-    );
-};
-
-CPU.prototype.write_mmx64s = function(low, high)
-{
-    this.reg_mmxs[2 * (this.modrm_byte >> 3 & 7)] = low;
-    this.reg_mmxs[2 * (this.modrm_byte >> 3 & 7) + 1] = high;
-};
-
-CPU.prototype.write_xmm64 = function(low, high)
-{
-    let i = (this.modrm_byte >> 3 & 7) << 2;
-    this.reg_xmm32s[i] = low;
-    this.reg_xmm32s[i + 1] = high;
-};
-
-CPU.prototype.write_xmm128s = function(d0, d1, d2, d3)
-{
-    let i = (this.modrm_byte >> 3 & 7) << 2;
-    this.reg_xmm32s[i] = d0;
-    this.reg_xmm32s[i + 1] = d1;
-    this.reg_xmm32s[i + 2] = d2;
-    this.reg_xmm32s[i + 3] = d3;
-};
-
-CPU.prototype.pic_call_irq = function(int)
-{
-    try
-    {
-        this.previous_ip = this.instruction_pointer;
-        this.call_interrupt_vector(int, false, false);
-    }
-    catch(e)
-    {
-        this.exception_cleanup(e);
-    }
-};
-
-CPU.prototype.handle_irqs = function()
-{
-    dbg_assert(!this.page_fault);
-
-    this.diverged();
-
-    if((this.flags & flag_interrupt) && !this.page_fault)
-    {
-        if(this.devices.pic)
-        {
-            this.devices.pic.acknowledge_irq();
-        }
-
-        if(this.devices.apic)
-        {
-            this.devices.apic.acknowledge_irq();
-        }
-    }
-};
-
-CPU.prototype.device_raise_irq = function(i)
-{
-    dbg_assert(arguments.length === 1);
-    if(this.devices.pic)
-    {
-        this.devices.pic.set_irq(i);
-    }
-
-    if(this.devices.ioapic)
-    {
-        this.devices.ioapic.set_irq(i);
-    }
-};
-
-CPU.prototype.device_lower_irq = function(i)
-{
-    if(this.devices.pic)
-    {
-        this.devices.pic.clear_irq(i);
-    }
-
-    if(this.devices.ioapic)
-    {
-        this.devices.ioapic.clear_irq(i);
-    }
-};
-
-CPU.prototype.test_privileges_for_io = function(port, size)
-{
-    if(this.protected_mode && (this.cpl > this.getiopl() || (this.flags & flag_vm)))
-    {
-        if(!this.tss_size_32)
-        {
-            dbg_log("#GP for port io, 16-bit TSS  port=" + h(port) + " size=" + size, LOG_CPU);
-            CPU_LOG_VERBOSE && this.debug.dump_state();
-            this.trigger_gp(0);
-        }
-
-        var tsr_size = this.segment_limits[reg_tr];
-        var tsr_offset = this.segment_offsets[reg_tr];
-
-        if(tsr_size >= 0x67)
-        {
-            dbg_assert((tsr_offset + 0x64 + 2 & 0xFFF) < 0xFFF);
-
-            var iomap_base = this.read16(this.translate_address_system_read(tsr_offset + 0x64 + 2 | 0)),
-                high_port = port + size - 1 | 0;
-
-            if(tsr_size >= (iomap_base + (high_port >> 3) | 0))
-            {
-                var mask = ((1 << size) - 1) << (port & 7),
-                    addr = this.translate_address_system_read(tsr_offset + iomap_base + (port >> 3) | 0),
-                    port_info = (mask & 0xFF00) ?
-                        this.read16(addr) : this.read8(addr);
-
-                dbg_assert((addr & 0xFFF) < 0xFFF);
-
-                if(!(port_info & mask))
-                {
-                    return;
-                }
-            }
-        }
-
-        dbg_log("#GP for port io  port=" + h(port) + " size=" + size, LOG_CPU);
-        CPU_LOG_VERBOSE && this.debug.dump_state();
-        this.trigger_gp(0);
-    }
-};
-
-CPU.prototype.cpuid = function()
-{
-    // cpuid
-    // TODO: Fill in with less bogus values
-
-    // http://lxr.linux.no/linux+%2a/arch/x86/include/asm/cpufeature.h
-    // http://www.sandpile.org/x86/cpuid.htm
-
-    var eax = 0;
-    var ecx = 0;
-    var edx = 0;
-    var ebx = 0;
-
-    var winnt_fix = false;
-
-    switch(this.reg32s[reg_eax])
-    {
-        case 0:
-            // maximum supported level
-            if(winnt_fix)
-            {
-                eax = 2;
-            }
-            else
-            {
-                eax = 5;
-            }
-
-            ebx = 0x756E6547|0; // Genu
-            edx = 0x49656E69|0; // ineI
-            ecx = 0x6C65746E|0; // ntel
-            break;
-
-        case 1:
-            // pentium
-            eax = 3 | 6 << 4 | 15 << 8;
-            ebx = 1 << 16 | 8 << 8; // cpu count, clflush size
-            ecx = 1 << 23 | 1 << 30; // popcnt, rdrand
-            var vme = 0 << 1;
-            if(VMWARE_HYPERVISOR_PORT) ecx |= 1 << 31; // hypervisor
-            edx = (this.fpu ? 1 : 0) |                // fpu
-                    vme | 1 << 3 | 1 << 4 | 1 << 5 |   // vme, pse, tsc, msr
-                    1 << 8 | 1 << 11 | 1 << 13 | 1 << 15 | // cx8, sep, pge, cmov
-                    0 << 23 | 0 << 24 | 0 << 25 | 0 << 26;   // mmx, fxsr, sse, sse2
-
-            if(ENABLE_ACPI && this.apic_enabled)
-            {
-                edx |= 1 << 9; // apic
-            }
-            break;
-
-        case 2:
-            // Taken from http://siyobik.info.gf/main/reference/instruction/CPUID
-            eax = 0x665B5001|0;
-            ebx = 0;
-            ecx = 0;
-            edx = 0x007A7000;
-            break;
-
-        case 4:
-            // from my local machine
-            switch(this.reg32s[reg_ecx])
-            {
-                case 0:
-                    eax = 0x00000121;
-                    ebx = 0x01c0003f;
-                    ecx = 0x0000003f;
-                    edx = 0x00000001;
-                    break;
-                case 1:
-                    eax = 0x00000122;
-                    ebx = 0x01c0003f;
-                    ecx = 0x0000003f;
-                    edx = 0x00000001;
-                    break;
-                case 2:
-                    eax = 0x00000143;
-                    ebx = 0x05c0003f;
-                    ecx = 0x00000fff;
-                    edx = 0x00000001;
-                    break;
-            }
-            break;
-
-        case 5:
-            // from my local machine
-            eax = 0x40;
-            ebx = 0x40;
-            ecx = 3;
-            edx = 0x00142120;
-            break;
-
-        case 0x80000000|0:
-            // maximum supported extended level
-            eax = 5;
-            // other registers are reserved
-            break;
-
-        case 0x40000000|0: // hypervisor
-            if(VMWARE_HYPERVISOR_PORT)
-            {
-                // h("Ware".split("").reduce((a, c, i) => a | c.charCodeAt(0) << i * 8, 0))
-                ebx = 0x61774D56|0; // VMwa
-                ecx = 0x4D566572|0; // reVM
-                edx = 0x65726177|0; // ware
-            }
-            break;
-
-        default:
-            dbg_log("cpuid: unimplemented eax: " + h(this.reg32[reg_eax]), LOG_CPU);
-    }
-
-    dbg_log("cpuid: eax=" + h(this.reg32[reg_eax], 8) + " cl=" + h(this.reg8[reg_cl], 2), LOG_CPU);
-
-    this.reg32s[reg_eax] = eax;
-    this.reg32s[reg_ecx] = ecx;
-    this.reg32s[reg_edx] = edx;
-    this.reg32s[reg_ebx] = ebx;
-};
-
-CPU.prototype.update_cs_size = function(new_size)
-{
-    dbg_assert(typeof new_size === "boolean");
-
-    if(this.is_32 !== new_size)
-    {
-        this.clear_instruction_cache();
-        this.is_32 = new_size;
-        this.update_operand_size();
-    }
-};
-
-CPU.prototype.update_operand_size = function()
-{
-    if(this.is_32)
-    {
-        this.table = this.table32;
-    }
-    else
-    {
-        this.table = this.table16;
-    }
-};
-
-/**
- * @param {number} selector
- */
-CPU.prototype.lookup_segment_selector = function(selector)
-{
-    dbg_assert(typeof selector === "number" && selector >= 0 && selector < 0x10000);
-
-=======
->>>>>>> 8107f26f
     var is_gdt = (selector & 4) === 0,
         selector_offset = selector & ~7,
         info,
         table_offset,
         table_limit;
-<<<<<<< HEAD
-
-    info = {
-        rpl: selector & 3,
-        from_gdt: is_gdt,
-        is_null: false,
-        is_valid: true,
-
-        base: 0,
-        access: 0,
-        flags: 0,
-        type: 0,
-        dpl: 0,
-        is_system: false,
-        is_present: false,
-        is_executable: false,
-        rw_bit: false,
-        dc_bit: false,
-        size: false,
-
-        is_conforming_executable: false,
-
-        // limit after applying granularity
-        effective_limit: 0,
-
-        is_writable: false,
-        is_readable: false,
-        table_offset: 0,
-
-        raw0: 0,
-        raw1: 0,
-    };
-
-    if(is_gdt)
-    {
-        table_offset = this.gdtr_offset;
-        table_limit = this.gdtr_size;
-    }
-    else
-    {
-        table_offset = this.segment_offsets[reg_ldtr];
-        table_limit = this.segment_limits[reg_ldtr];
-    }
-
-    if(is_gdt && selector_offset === 0)
-    {
-        info.is_null = true;
-        return info;
-    }
-
-    // limit is the number of entries in the table minus one
-    if((selector | 7) > table_limit)
-    {
-        dbg_log("Selector " + h(selector, 4) + " is outside of the " +
-            (is_gdt ? "g" : "l") + "dt limits", LOG_CPU);
-        info.is_valid = false;
-        return info;
-    }
-
-    table_offset = table_offset + selector_offset | 0;
-
-    if(this.paging)
-    {
-        table_offset = this.translate_address_system_read(table_offset);
-    }
-    info.table_offset = table_offset;
-
-    info.base = this.read16(table_offset + 2 | 0) | this.read8(table_offset + 4 | 0) << 16 |
-                this.read8(table_offset + 7 | 0) << 24;
-    info.access = this.read8(table_offset + 5 | 0);
-    info.flags = this.read8(table_offset + 6 | 0) >> 4;
-
-    info.raw0 = this.read32s(table_offset     | 0);
-    info.raw1 = this.read32s(table_offset + 4 | 0);
-
-    //this.write8(table_offset + 5 | 0, info.access | 1);
-
-    // used if system
-    info.type = info.access & 0xF;
-
-    info.dpl = info.access >> 5 & 3;
-
-    info.is_system = (info.access & 0x10) === 0;
-    info.is_present = (info.access & 0x80) === 0x80;
-    info.is_executable = (info.access & 8) === 8;
-
-    info.rw_bit = (info.access & 2) === 2;
-    info.dc_bit = (info.access & 4) === 4;
-
-    info.is_conforming_executable = info.dc_bit && info.is_executable;
-
-    info.size = (info.flags & 4) === 4;
-
-    var limit = this.read16(table_offset) |
-                (this.read8(table_offset + 6 | 0) & 0xF) << 16;
-
-    if(info.flags & 8)
-    {
-        // granularity set
-        info.effective_limit = (limit << 12 | 0xFFF) >>> 0;
-    }
-    else
-    {
-        info.effective_limit = limit;
-    }
-
-    info.is_writable = info.rw_bit && !info.is_executable;
-    info.is_readable = info.rw_bit || !info.is_executable;
-
-    return info;
-};
-
-/**
- * @param {number} reg
- * @param {number} selector
- */
-CPU.prototype.switch_seg = function(reg, selector)
-{
-    dbg_assert(reg >= 0 && reg <= 5);
-    dbg_assert(typeof selector === "number" && selector < 0x10000 && selector >= 0);
-
-    if(!this.protected_mode || this.vm86_mode())
-    {
-        this.sreg[reg] = selector;
-        this.segment_is_null[reg] = 0;
-        this.segment_offsets[reg] = selector << 4;
-
-        if(reg === reg_ss)
-        {
-            this.stack_size_32 = false;
-        }
-        return;
-    }
-
-    var info = this.lookup_segment_selector(selector);
-
-    if(reg === reg_ss)
-    {
-        if(info.is_null)
-        {
-            dbg_log("#GP for loading 0 in SS sel=" + h(selector, 4), LOG_CPU);
-            dbg_trace(LOG_CPU);
-            this.trigger_gp(0);
-        }
-
-        if(!info.is_valid ||
-           info.is_system ||
-           info.rpl !== this.cpl ||
-           !info.is_writable ||
-           info.dpl !== this.cpl)
-        {
-            dbg_log("#GP for loading invalid in SS sel=" + h(selector, 4), LOG_CPU);
-            dbg_trace(LOG_CPU);
-            this.trigger_gp(selector & ~3);
-        }
-
-        if(!info.is_present)
-        {
-            dbg_log("#SS for loading non-present in SS sel=" + h(selector, 4), LOG_CPU);
-            dbg_trace(LOG_CPU);
-            this.trigger_ss(selector & ~3);
-        }
-
-        this.stack_size_32 = info.size;
-    }
-    else if(reg === reg_cs)
-    {
-        // handled by switch_cs_real_mode, far_return or far_jump
-        dbg_assert(false);
-    }
-    else
-    {
-        // es, ds, fs, gs
-        if(info.is_null)
-        {
-            //dbg_log("0 loaded in seg=" + reg + " sel=" + h(selector, 4), LOG_CPU);
-            //dbg_trace(LOG_CPU);
-            this.sreg[reg] = selector;
-            this.segment_is_null[reg] = 1;
-            return;
-        }
-
-        if(!info.is_valid ||
-           info.is_system ||
-           !info.is_readable ||
-           (!info.is_conforming_executable &&
-            (info.rpl > info.dpl || this.cpl > info.dpl))
-        ) {
-            dbg_log("#GP for loading invalid in seg " + reg + " sel=" + h(selector, 4), LOG_CPU);
-            this.debug.dump_state();
-            this.debug.dump_regs();
-            dbg_trace(LOG_CPU);
-            this.trigger_gp(selector & ~3);
-        }
-
-        if(!info.is_present)
-        {
-            dbg_log("#NP for loading not-present in seg " + reg + " sel=" + h(selector, 4), LOG_CPU);
-            dbg_trace(LOG_CPU);
-            this.trigger_np(selector & ~3);
-        }
-    }
-
-    this.segment_is_null[reg] = 0;
-    this.segment_limits[reg] = info.effective_limit;
-    //this.segment_infos[reg] = 0; // TODO
-
-    this.segment_offsets[reg] = info.base;
-    this.sreg[reg] = selector;
-};
-
-CPU.prototype.load_tr = function(selector)
-{
-    var info = this.lookup_segment_selector(selector);
-
-    dbg_assert(info.is_valid);
-    //dbg_log("load tr: " + h(selector, 4) + " offset=" + h(info.base >>> 0, 8) + " limit=" + h(info.effective_limit >>> 0, 8), LOG_CPU);
-
-    if(!info.from_gdt)
-    {
-        throw this.debug.unimpl("TR can only be loaded from GDT");
-    }
-
-    if(info.is_null)
-    {
-        dbg_log("#GP(0) | tried to load null selector (ltr)");
-        throw this.debug.unimpl("#GP handler");
-    }
-
-    if(!info.is_system)
-    {
-        dbg_log("#GP | ltr: not a system entry");
-        throw this.debug.unimpl("#GP handler (happens when running kvm-unit-test without ACPI)");
-    }
-
-    if(info.type !== 9 && info.type !== 1)
-    {
-        // 0xB: busy 386 TSS (GP)
-        // 0x9: 386 TSS
-        // 0x3: busy 286 TSS (GP)
-        // 0x1: 286 TSS (??)
-        dbg_log("#GP | ltr: invalid type (type = " + h(info.type) + ")");
-        throw this.debug.unimpl("#GP handler");
-    }
-
-    if(!info.is_present)
-    {
-        dbg_log("#NT | present bit not set (ltr)");
-        throw this.debug.unimpl("#NT handler");
-    }
-
-    this.tss_size_32 = info.type === 9;
-    this.segment_offsets[reg_tr] = info.base;
-    this.segment_limits[reg_tr] = info.effective_limit;
-    this.sreg[reg_tr] = selector;
-
-    // Mark task as busy
-    this.write8(info.table_offset + 5 | 0, this.read8(info.table_offset + 5 | 0) | 2);
-
-    //dbg_log("tsr at " + h(info.base) + "; (" + info.effective_limit + " bytes)");
-};
-
-CPU.prototype.load_ldt = function(selector)
-{
-    var info = this.lookup_segment_selector(selector);
-
-    if(info.is_null)
-    {
-        // invalid
-        this.segment_offsets[reg_ldtr] = 0;
-        this.segment_limits[reg_ldtr] = 0;
-        return;
-    }
-
-    dbg_assert(info.is_valid);
-
-    if(!info.from_gdt)
-    {
-        throw this.debug.unimpl("LDTR can only be loaded from GDT");
-    }
-
-    if(!info.is_present)
-    {
-        dbg_log("lldt: present bit not set");
-        throw this.debug.unimpl("#GP handler");
-    }
-
-    if(!info.is_system)
-    {
-        dbg_log("lldt: not a system entry");
-        throw this.debug.unimpl("#GP handler");
-    }
-
-    if(info.type !== 2)
-    {
-        dbg_log("lldt: invalid type (" + info.type + ")");
-        throw this.debug.unimpl("#GP handler");
-    }
-
-    this.segment_offsets[reg_ldtr] = info.base;
-    this.segment_limits[reg_ldtr] = info.effective_limit;
-    this.sreg[reg_ldtr] = selector;
-
-    //dbg_log("ldt at " + h(info.base >>> 0) + "; (" + info.effective_limit + " bytes)", LOG_CPU);
-};
-
-CPU.prototype.arpl = function(seg, r16)
-{
-    this.flags_changed &= ~flag_zero;
-
-    if((seg & 3) < (this.reg16[r16] & 3))
-    {
-        this.flags |= flag_zero;
-        return seg & ~3 | this.reg16[r16] & 3;
-    }
-    else
-    {
-        this.flags &= ~flag_zero;
-        return seg;
-    }
-};
-
-CPU.prototype.lar = function(selector, original)
-{
-    dbg_log("lar sel=" + h(selector, 4), LOG_CPU);
-
-    /** @const */
-    var LAR_INVALID_TYPE = 1 << 0 | 1 << 6 | 1 << 7 | 1 << 8 | 1 << 0xA |
-                           1 << 0xD | 1 << 0xE | 1 << 0xF;
-
-    var info = this.lookup_segment_selector(selector);
-    this.flags_changed &= ~flag_zero;
-
-    var dpl_bad = info.dpl < this.cpl || info.dpl < info.rpl;
-
-    if(info.is_null || !info.is_valid ||
-       (info.is_system ? (LAR_INVALID_TYPE >> info.type & 1) || dpl_bad :
-                         !info.is_conforming_executable && dpl_bad)
-    ) {
-        this.flags &= ~flag_zero;
-        dbg_log("lar: invalid selector=" + h(selector, 4) + " is_null=" + info.is_null, LOG_CPU);
-        return original;
-    }
-    else
-    {
-        this.flags |= flag_zero;
-        return info.raw1 & 0x00FFFF00;
-    }
-};
-
-CPU.prototype.lsl = function(selector, original)
-{
-    dbg_log("lsl sel=" + h(selector, 4), LOG_CPU);
-
-    /** @const */
-    var LSL_INVALID_TYPE = 1 << 0 | 1 << 4 | 1 << 5 | 1 << 6 | 1 << 8 |
-                           1 << 0xA | 1 << 0xC | 1 << 0xD | 1 << 0xE | 1 << 0xF;
-
-    var info = this.lookup_segment_selector(selector);
-    this.flags_changed &= ~flag_zero;
-
-    var dpl_bad = info.dpl < this.cpl || info.dpl < info.rpl;
-
-    if(info.is_null || !info.is_valid ||
-       (info.is_system ? (LSL_INVALID_TYPE >> info.type & 1) || dpl_bad :
-                         !info.is_conforming_executable && dpl_bad)
-    ) {
-        this.flags &= ~flag_zero;
-        dbg_log("lsl: invalid  selector=" + h(selector, 4) + " is_null=" + info.is_null, LOG_CPU);
-        return original;
-    }
-    else
-    {
-        this.flags |= flag_zero;
-        return info.effective_limit | 0;
-    }
-
-};
-
-CPU.prototype.verr = function(selector)
-{
-    var info = this.lookup_segment_selector(selector);
-    this.flags_changed &= ~flag_zero;
-
-    if(info.is_null || !info.is_valid || info.is_system || !info.is_readable ||
-       (!info.is_conforming_executable && (info.dpl < this.cpl || info.dpl < info.rpl)))
-    {
-        dbg_log("verr -> invalid. selector=" + h(selector, 4), LOG_CPU);
-        this.flags &= ~flag_zero;
-    }
-    else
-    {
-        dbg_log("verr -> valid. selector=" + h(selector, 4), LOG_CPU);
-        this.flags |= flag_zero;
-    }
-};
-
-CPU.prototype.verw = function(selector)
-{
-    var info = this.lookup_segment_selector(selector);
-    this.flags_changed &= ~flag_zero;
-
-    if(info.is_null || !info.is_valid || info.is_system || !info.is_writable ||
-       info.dpl < this.cpl || info.dpl < info.rpl)
-    {
-        dbg_log("verw invalid " + " " + h(selector) + " " + info.is_null + " " +
-                !info.is_valid + " " + info.is_system + " " + !info.is_writable + " " +
-                (info.dpl < this.cpl) + " " + (info.dpl < info.rpl) + " " + LOG_CPU);
-        this.flags &= ~flag_zero;
-    }
-    else
-    {
-        dbg_log("verw valid", LOG_CPU);
-        this.flags |= flag_zero;
-    }
-};
-
-CPU.prototype.clear_tlb = function()
-{
-    // clear tlb excluding global pages
-    this.last_virt_eip = -1;
-    this.last_virt_esp = -1;
-
-    this.tlb_info.set(this.tlb_info_global);
-
-    //dbg_log("page table loaded", LOG_CPU);
-};
-
-CPU.prototype.full_clear_tlb = function()
-{
-    //dbg_log("TLB full clear", LOG_CPU);
-=======
->>>>>>> 8107f26f
 
     info = {
         rpl: selector & 3,
@@ -5027,20 +2332,6 @@
     //dbg_log("ldt at " + h(info.base >>> 0) + "; (" + info.effective_limit + " bytes)", LOG_CPU);
 };
 
-CPU.prototype.invalid_arithmatic = function()
-{
-    this.mxcsr |= CPU_EX_I;
-};
-
-CPU.prototype.is_SNaN32 = function(value)
-{
-    let exponent = (value >>> 23) & 0xFF;
-    let most_significand = (value >>> 22) & 1;
-    let less_significand = (value >>> 0) & 0x3FFFFF;
-
-    return exponent === 0xFF && most_significand === 0 && less_significand > 0;
-};
-
 // Closure Compiler's way of exporting
 if(typeof window !== "undefined")
 {
