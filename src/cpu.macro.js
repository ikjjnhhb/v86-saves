--- conflicted
+++ resolved
@@ -9,53 +9,9 @@
 }
 
 /** @constructor */
-<<<<<<< HEAD
 function v86()
 {
     var cpu = this;
-=======
-function v86(envapi)
-{
-
-var cpu = this;
-
-cpu.run = function() 
-{
-    if(!running)
-    {
-        setTimeout(cpu_run, 0);
-    }
-}
-
-this.stop = cpu_stop;
-this.init = cpu_init;
-this.restart = cpu_restart;
-
-this.dev = {};
-
-this.instr_counter = 0;
-
-var next_tick;
-
-if(envapi === undefined)
-{
-    envapi = {};
-}
-
-if(envapi.next_tick !== undefined)
-{
-    next_tick = envapi.next_tick;
-}
-else
-{
-    next_tick = function()
-    {
-        setTimeout(cpu_run, 0);
-    };
-    envapi.set_tick = function() {};
-}
->>>>>>> b9fdfe34
-
 
     /** @type {number } */
     this.memory_size = 0;
@@ -481,48 +437,7 @@
 
 v86.prototype.init = function(settings)
 {
-<<<<<<< HEAD
     if(this.first_init)
-=======
-    var known_settings = [
-            "load_devices",
-            "linux",
-            "vga_bios",
-            "bios",
-            "fda",
-            "fdb",
-            "cdrom",
-            "hda",
-            "hdb",
-            "screen_adapter",
-            "keyboard_adapter",
-            "mouse_adapter",
-            "boot_order",
-            "memory_size",
-            "vga_memory_size",
-            "serial_adapter",
-        ],
-        unknown_settings = [];
-
-    var keys = Object.keys(settings);
-
-
-    for(var i = 0; i < keys.length; i++)
-    {
-        if(known_settings.indexOf(keys[i]) === -1)
-        {
-            unknown_settings.push(keys[i]);
-        }
-    }
-
-    if(unknown_settings.length)
-    {
-        throw "Invalid settings passed to v86.init: " + unknown_settings.join(", ");
-    }
-
-    // see browser/main.js or node/main.js
-    if(typeof envapi.set_tick !== "undefined")
->>>>>>> b9fdfe34
     {
         this.first_init = false;
         this.lazy_init();
